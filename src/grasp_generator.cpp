/*********************************************************************
 * Software License Agreement (BSD License)
 *
 *  Copyright (c) 2015, University of Colorado, Boulder
 *  All rights reserved.
 *
 *  Redistribution and use in source and binary forms, with or without
 *  modification, are permitted provided that the following conditions
 *  are met:
 *
 *   * Redistributions of source code must retain the above copyright
 *     notice, this list of conditions and the following disclaimer.
 *   * Redistributions in binary form must reproduce the above
 *     copyright notice, this list of conditions and the following
 *     disclaimer in the documentation and/or other materials provided
 *     with the distribution.
 *   * Neither the name of the Univ of CO, Boulder nor the names of its
 *     contributors may be used to endorse or promote products derived
 *     from this software without specific prior written permission.
 *
 *  THIS SOFTWARE IS PROVIDED BY THE COPYRIGHT HOLDERS AND CONTRIBUTORS
 *  "AS IS" AND ANY EXPRESS OR IMPLIED WARRANTIES, INCLUDING, BUT NOT
 *  LIMITED TO, THE IMPLIED WARRANTIES OF MERCHANTABILITY AND FITNESS
 *  FOR A PARTICULAR PURPOSE ARE DISCLAIMED. IN NO EVENT SHALL THE
 *  COPYRIGHT OWNER OR CONTRIBUTORS BE LIABLE FOR ANY DIRECT, INDIRECT,
 *  INCIDENTAL, SPECIAL, EXEMPLARY, OR CONSEQUENTIAL DAMAGES (INCLUDING,
 *  BUT NOT LIMITED TO, PROCUREMENT OF SUBSTITUTE GOODS OR SERVICES;
 *  LOSS OF USE, DATA, OR PROFITS; OR BUSINESS INTERRUPTION) HOWEVER
 *  CAUSED AND ON ANY THEORY OF LIABILITY, WHETHER IN CONTRACT, STRICT
 *  LIABILITY, OR TORT (INCLUDING NEGLIGENCE OR OTHERWISE) ARISING IN
 *  ANY WAY OUT OF THE USE OF THIS SOFTWARE, EVEN IF ADVISED OF THE
 *  POSSIBILITY OF SUCH DAMAGE.
 *********************************************************************/

/* Author: Dave Coleman <dave@dav.ee>, Andy McEvoy
   Desc:   Generates geometric grasps for cuboids and blocks, not using physics or contact wrenches
*/

#include <moveit_grasps/grasp_generator.h>

// Parameter loading
#include <rviz_visual_tools/ros_param_utilities.h>

namespace moveit_grasps
{

// Constructor
GraspGenerator::GraspGenerator(moveit_visual_tools::MoveItVisualToolsPtr visual_tools, bool verbose)
  : visual_tools_(visual_tools)
  , nh_("~/generator")
  , verbose_(verbose)
  , m_between_grasps_(MIN_GRASP_DISTANCE)
  , m_between_depth_grasps_(MIN_GRASP_DISTANCE)

{
  // Load visulization settings
  const std::string parent_name = "grasps"; // for namespacing logging messages
  rviz_visual_tools::getBoolParameter(parent_name, nh_, "verbose", verbose_);

  rviz_visual_tools::getBoolParameter(parent_name, nh_, "show_grasp_arrows", show_grasp_arrows_);
  rviz_visual_tools::getDoubleParameter(parent_name, nh_, "show_grasp_arrows_speed", show_grasp_arrows_speed_);

  rviz_visual_tools::getBoolParameter(parent_name, nh_, "show_prefiltered_grasps", show_prefiltered_grasps_);
  rviz_visual_tools::getDoubleParameter(parent_name, nh_, "show_prefiltered_grasps_speed", show_prefiltered_grasps_speed_);

  rviz_visual_tools::getDoubleParameter(parent_name, nh_, "m_between_grasps", m_between_grasps_);
  rviz_visual_tools::getDoubleParameter(parent_name, nh_, "m_between_depth_grasps", m_between_depth_grasps_);

  ROS_DEBUG_STREAM_NAMED("grasps","Loaded grasp generator");
}

bool GraspGenerator::addVariableDepthGrasps(const Eigen::Affine3d& cuboid_pose, const moveit_grasps::GraspDataPtr grasp_data,
                                            std::vector<moveit_msgs::Grasp>& possible_grasps)
{
  if (possible_grasps.size() == 0 )
  {
    ROS_WARN_STREAM_NAMED("depth_grasps", "possible_grasps is empty. Call generateGrasps() first");
    return false;
  }

  std::vector<moveit_msgs::Grasp> depth_grasps;
  std::vector<moveit_msgs::Grasp>::iterator it;
  Eigen::Affine3d base_pose, depth_pose;
  Eigen::Vector3d to_cuboid;

  static int grasp_id = 0;
  moveit_msgs::Grasp new_grasp;
  geometry_msgs::PoseStamped depth_pose_msg;
  depth_pose_msg.header.stamp = ros::Time::now();
  depth_pose_msg.header.frame_id = grasp_data->base_link_;

  if (m_between_depth_grasps_ < MIN_GRASP_DISTANCE)
  {
    m_between_depth_grasps_ = MIN_GRASP_DISTANCE;
    ROS_WARN_STREAM_NAMED("depth_grasps","m_between_depth_grasps_ < MIN_GRASP_DISTANCE ( " << MIN_GRASP_DISTANCE << ")");
  }

  int number_depth_grasps = grasp_data->finger_to_palm_depth_ / m_between_depth_grasps_;

  if (number_depth_grasps < 1)
    number_depth_grasps = 1;

  double delta = grasp_data->finger_to_palm_depth_ / number_depth_grasps;
  ROS_DEBUG_STREAM_NAMED("depth_grasps","finger_to_palm_depth_ = " << grasp_data->finger_to_palm_depth_);
  ROS_DEBUG_STREAM_NAMED("depth_grasps","delta                 = " << delta);
  ROS_DEBUG_STREAM_NAMED("depth_grasps","number_depth_grasps   = " << number_depth_grasps);

  for (it = possible_grasps.begin(); it != possible_grasps.end(); ++it)
  {
    base_pose = visual_tools_->convertPose(it->grasp_pose.pose);
    to_cuboid = cuboid_pose.translation() - base_pose.translation();
    to_cuboid = to_cuboid.normalized();
    to_cuboid *= delta;

    depth_pose = base_pose;

    for (std::size_t i = 0; i < number_depth_grasps; i++)
    {

      depth_pose.translation() += to_cuboid;

      // TODO: debug message with distance to cuboid

      new_grasp.id = "Grasp" + boost::lexical_cast<std::string>(grasp_id);
      grasp_id++;
      new_grasp.pre_grasp_posture = it->pre_grasp_posture;
      new_grasp.grasp_posture = it->grasp_posture;

      tf::poseEigenToMsg(depth_pose, depth_pose_msg.pose);
      new_grasp.grasp_pose = depth_pose_msg;
      depth_grasps.push_back(new_grasp);

      if (show_grasp_arrows_)
      {
        // show gripper center and grasp direction
        //visual_tools_->publishXArrow(new_grasp.grasp_pose.pose, rviz_visual_tools::RED, rviz_visual_tools::SMALL, 0.05);
        //visual_tools_->publishZArrow(new_grasp.grasp_pose.pose, rviz_visual_tools::BLUE, rviz_visual_tools::SMALL, 0.05);
        visual_tools_->publishBlock(new_grasp.grasp_pose.pose, rviz_visual_tools::PINK, 0.0025);

<<<<<<< HEAD
        // Send markers to Rviz 
        //ros::Duration(show_grasp_arrows_speed_).sleep();
        ros::Duration(0.05).sleep();
    }
=======
        // Send markers to Rviz
        ros::Duration(show_grasp_arrows_speed_).sleep();
      }
>>>>>>> 99de4c5e
    }
  }
  ROS_INFO_STREAM_NAMED("depth_grasps","added " << depth_grasps.size() << " variable depth grasps");

  // depth_grasps is almost always larger, should change this so smaller is being inserted.
  possible_grasps.insert(possible_grasps.end(), depth_grasps.begin(), depth_grasps.end());
  return true;
}

<<<<<<< HEAD
bool GraspGenerator::addParallelGrasps(const Eigen::Affine3d& cuboid_pose, double depth, double width,double height, 
                         grasp_axis_t axis, const moveit_grasps::GraspDataPtr grasp_data,
                         std::vector<moveit_msgs::Grasp>& possible_grasps)
=======
bool GraspGenerator::addParallelGrasps(const Eigen::Affine3d& cuboid_pose,
                                       moveit_grasps::grasp_parallel_plane plane, Eigen::Vector3d grasp_axis,
                                       const moveit_grasps::GraspDataPtr grasp_data,
                                       std::vector<moveit_msgs::Grasp>& possible_grasps)
>>>>>>> 99de4c5e
{
  ROS_DEBUG_STREAM_NAMED("parallel_grasps","Adding parallel grasps around cuboid axis");

  double finger_depth = grasp_data->finger_to_palm_depth_;
  double length_side_a;
  double length_side_b;

  Eigen::Affine3d base_pose = cuboid_pose;
  Eigen::Vector3d a_dir;
  Eigen::Vector3d b_dir; 

  switch(axis)
  {
    case X_AXIS:
      length_side_a = width;
      length_side_b = height;
      a_dir = base_pose.rotation() * Eigen::Vector3d::UnitY();
      b_dir = base_pose.rotation() * Eigen::Vector3d::UnitZ();
      break;
    case Y_AXIS:
      length_side_a = depth;
      length_side_b = height;      
      a_dir = base_pose.rotation() * Eigen::Vector3d::UnitX();
      b_dir = base_pose.rotation() * Eigen::Vector3d::UnitZ();
      break;
    case Z_AXIS:
      length_side_a = depth;
      length_side_b = width;
      a_dir = base_pose.rotation() * Eigen::Vector3d::UnitX();
      b_dir = base_pose.rotation() * Eigen::Vector3d::UnitY();
      break;
    default:
      ROS_WARN_STREAM_NAMED("parallel_grasps","axis not defined properly");
      break;
  }

<<<<<<< HEAD
  a_dir = a_dir.normalized();
  b_dir = b_dir.normalized();
=======
  std::vector<moveit_msgs::Grasp> parallel_grasps;
  std::vector<moveit_msgs::Grasp>::iterator it;

  static int grasp_id = 0;
  moveit_msgs::Grasp new_grasp;
  geometry_msgs::PoseStamped parallel_pose_msg;
  parallel_pose_msg.header.stamp = ros::Time::now();
  parallel_pose_msg.header.frame_id = grasp_data->base_link_;
>>>>>>> 99de4c5e

  //
  base_pose = cuboid_pose;
  base_pose.translation() -= (0.5 * length_side_a * a_dir + finger_depth * a_dir);
  base_pose.translation() -= 0.5 * length_side_b * b_dir;
  visual_tools_->publishSphere(base_pose.translation(), rviz_visual_tools::BLUE, 0.01);

  for (int i = 0; i < 10; i++)
  {
    base_pose.translation() += 0.1 * length_side_b * b_dir;
    visual_tools_->publishSphere(base_pose.translation(), rviz_visual_tools::BLUE, 0.01);
  }

  //
  base_pose = cuboid_pose;
  base_pose.translation() += 0.5 * length_side_a * a_dir + finger_depth * a_dir;
  base_pose.translation() += 0.5 * length_side_b * b_dir;
  visual_tools_->publishSphere(base_pose.translation(), rviz_visual_tools::CYAN, 0.01);

<<<<<<< HEAD
  for (int i = 0; i < 10; i++)
  {
    base_pose.translation() -= 0.1 * length_side_b * b_dir;
    visual_tools_->publishSphere(base_pose.translation(), rviz_visual_tools::CYAN, 0.01);
  }
=======
    switch(plane)
    {
      case XY:
        parallel_vector(2) = 0;
        rotation_axis = Eigen::Vector3d::UnitZ();
        break;
      case XZ:
        parallel_vector(1) = 0;
        rotation_axis = Eigen::Vector3d::UnitY();
        break;
      case YZ:
        parallel_vector(0) = 0;
        rotation_axis = Eigen::Vector3d::UnitX();
        break;
      default:
        ROS_WARN_STREAM_NAMED("parallel grasps", "parallel plane not set correctly");
        break;
    }

    Eigen::Vector3d to_cuboid = cuboid_pose.translation() - parallel_pose.translation();
    Eigen::Vector3d cross_prod = parallel_vector.normalized().cross(to_cuboid.normalized());
    double rotation_angle = acos( to_cuboid.normalized().dot( parallel_vector.normalized() ) );
>>>>>>> 99de4c5e

  // 
  base_pose = cuboid_pose;
  base_pose.translation() -= 0.5 * length_side_a * a_dir;
  base_pose.translation() -= (0.5 * length_side_b * b_dir + finger_depth * b_dir);
  visual_tools_->publishSphere(base_pose.translation(), rviz_visual_tools::RED, 0.01);

<<<<<<< HEAD
  for (int i = 0; i < 10; i++)
  {
    base_pose.translation() += 0.1 * length_side_a * a_dir;
    visual_tools_->publishSphere(base_pose.translation(), rviz_visual_tools::RED, 0.01);
  }

  // 
  base_pose = cuboid_pose;
  base_pose.translation() += 0.5 * length_side_a * a_dir;
  base_pose.translation() += 0.5 * length_side_b * b_dir + finger_depth * b_dir;
  visual_tools_->publishSphere(base_pose.translation(), rviz_visual_tools::MAGENTA, 0.01);

  for (int i = 0; i < 10; i++)
  {
    base_pose.translation() -= 0.1 * length_side_a * a_dir;
    visual_tools_->publishSphere(base_pose.translation(), rviz_visual_tools::MAGENTA, 0.01);
  }
=======
    ROS_DEBUG_STREAM_NAMED("parallel grasps", "cross_prod = \n" << cross_prod);

    // add new pose
    parallel_pose *= Eigen::AngleAxisd(rotation_angle, rotation_axis);

    new_grasp.id = "Grasp" + boost::lexical_cast<std::string>(grasp_id);
    grasp_id++;
    new_grasp.pre_grasp_posture = it->pre_grasp_posture;
    new_grasp.grasp_posture = it->grasp_posture;

    tf::poseEigenToMsg(parallel_pose, parallel_pose_msg.pose);
    new_grasp.grasp_pose = parallel_pose_msg;
    parallel_grasps.push_back(new_grasp);
  }

  // should change this so smaller is being inserted.
  possible_grasps.insert(possible_grasps.end(), parallel_grasps.begin(), parallel_grasps.end());
  return true;
>>>>>>> 99de4c5e
}

bool GraspGenerator::generateGrasps(const shape_msgs::Mesh& mesh_msg, const Eigen::Affine3d& cuboid_pose,
                                    double max_grasp_size, const moveit_grasps::GraspDataPtr grasp_data,
                                    std::vector<moveit_msgs::Grasp>& possible_grasps)
{
  double depth;
  double width;
  double height;
  Eigen::Affine3d mesh_pose;
  if (!getBoundingBoxFromMesh(mesh_msg, mesh_pose, depth, width, height))
  {
    ROS_ERROR_STREAM_NAMED("grasp_generator","Unable to get bounding box from mesh");
    return false;
  }

  // TODO - reconcile the new mesh_pose with the input cuboid_pose

  return generateGrasps(cuboid_pose, depth, width, height, max_grasp_size, grasp_data, possible_grasps);
}

bool GraspGenerator::generateGrasps(const Eigen::Affine3d& cuboid_pose, double depth, double width, double height,
                                    double max_grasp_size, const moveit_grasps::GraspDataPtr grasp_data,
                                    std::vector<moveit_msgs::Grasp>& possible_grasps)
{
  // Generate grasps over axes that aren't too wide to grip

  // Most default type of grasp is X axis
  if (depth <= max_grasp_size ) // depth = size along x-axis
  {
    ROS_DEBUG_STREAM_NAMED("grasp_generator","Generating grasps around x-axis of cuboid");
    generateCuboidAxisGrasps(cuboid_pose, depth, width, height, X_AXIS, grasp_data, possible_grasps);
  }

  if (width <= max_grasp_size ) // width = size along y-axis
  {
    ROS_DEBUG_STREAM_NAMED("grasp_generator","Generating grasps around y-axis of cuboid");
    generateCuboidAxisGrasps(cuboid_pose, depth, width, height, Y_AXIS, grasp_data, possible_grasps);
  }

  if (height <= max_grasp_size ) // height = size along z-axis
  {
    ROS_DEBUG_STREAM_NAMED("grasp_generator","Generating grasps around z-axis of cuboid");
    generateCuboidAxisGrasps(cuboid_pose, depth, width, height, Z_AXIS, grasp_data, possible_grasps);
  }

  if (!possible_grasps.size())
    ROS_WARN_STREAM_NAMED("grasp_generator","Generated 0 grasps");
  else
    ROS_INFO_STREAM_NAMED("grasp_generator","Generated " << possible_grasps.size() << " grasps");

  // Visualize animated grasps that have been generated
  if (show_prefiltered_grasps_)
  {
    ROS_DEBUG_STREAM_NAMED("grasp_generator","Animating all generated (candidate) grasps before filtering");
    visual_tools_->publishAnimatedGrasps(possible_grasps, grasp_data->ee_jmg_, show_prefiltered_grasps_speed_);
  }

  return true;
}

bool GraspGenerator::generateCuboidAxisGrasps(const Eigen::Affine3d& cuboid_pose, double depth, double width, double height, grasp_axis_t axis,
                                              const moveit_grasps::GraspDataPtr grasp_data, std::vector<moveit_msgs::Grasp>& possible_grasps)
{
  // create transform from object to world frame (/base_link)
  Eigen::Affine3d object_global_transform = cuboid_pose;

  // grasp parameters

  ROS_DEBUG_STREAM_NAMED("cuboid_axis_grasps","generating reusable motions and msgs");

  moveit_msgs::GripperTranslation pre_grasp_approach;
  pre_grasp_approach.direction.header.stamp = ros::Time::now();
  pre_grasp_approach.desired_distance = grasp_data->finger_to_palm_depth_;
  pre_grasp_approach.min_distance = grasp_data->finger_to_palm_depth_;

  moveit_msgs::GripperTranslation post_grasp_retreat;
  post_grasp_retreat.direction.header.stamp = ros::Time::now();
  post_grasp_retreat.desired_distance = grasp_data->finger_to_palm_depth_;
  post_grasp_retreat.min_distance = grasp_data->finger_to_palm_depth_;

  geometry_msgs::PoseStamped grasp_pose_msg;
  grasp_pose_msg.header.stamp = ros::Time::now();
  grasp_pose_msg.header.frame_id = grasp_data->base_link_;

  // grasp generator loop
  ROS_DEBUG_STREAM_NAMED("cuboid_axis_grasps","offsetting grasp points by gripper finger length, " << grasp_data->finger_to_palm_depth_);
  ROS_DEBUG_STREAM_NAMED("cuboid_axis_grasps","Translate gripper by " << grasp_data->grasp_pose_to_eef_pose_.translation() );
  ROS_DEBUG_STREAM_NAMED("cuboid_axis_grasps","Rotate gripper by " << grasp_data->grasp_pose_to_eef_pose_.rotation() );
  double radius = grasp_data->finger_to_palm_depth_;

  moveit_msgs::Grasp new_grasp;
  static int grasp_id = 0;
  double grasp_score;

  Eigen::Affine3d grasp_pose;
  Eigen::Affine3d base_grasp_pose;

  double dx = cuboid_pose.translation()[0];
  double dy = cuboid_pose.translation()[1];
  double dz = cuboid_pose.translation()[2];

  Eigen::Vector3d grasp_translation;
  Eigen::ArrayXXf grasp_points;

  new_grasp.id = "Grasp" + boost::lexical_cast<std::string>(grasp_id);
  grasp_id++;

  // pre-grasp and grasp postures
  new_grasp.pre_grasp_posture = grasp_data->pre_grasp_posture_;
  new_grasp.grasp_posture = grasp_data->grasp_posture_;


  // Approach and retreat
  // aligned with pose (aligned with grasp pose z-axis
  // TODO:: Currently the pre/post approach/retreat are not being used. Either remove or make it robot agnostic.
  // It currently being loaded with the assumption that z-axis is pointing away from object.
  Eigen::Vector3d approach_vector;
  approach_vector = grasp_pose * Eigen::Vector3d::UnitZ();
  approach_vector.normalize();

  pre_grasp_approach.direction.header.frame_id = grasp_data->parent_link_->getName();
  pre_grasp_approach.direction.vector.x = 0;
  pre_grasp_approach.direction.vector.y = 0;
  pre_grasp_approach.direction.vector.z = 1;
  new_grasp.pre_grasp_approach = pre_grasp_approach;

  post_grasp_retreat.direction.header.frame_id = grasp_data->parent_link_->getName();
  post_grasp_retreat.direction.vector.x = 0;
  post_grasp_retreat.direction.vector.y = 0;
  post_grasp_retreat.direction.vector.z = -1;
  new_grasp.post_grasp_retreat = post_grasp_retreat;

  switch(axis)
  {
    case X_AXIS:
      // will rotate around x-axis testing grasps
      grasp_points = generateCuboidGraspPoints(height, width, radius);

      base_grasp_pose = cuboid_pose
        * Eigen::AngleAxisd(M_PI / 2, Eigen::Vector3d::UnitX())
        * Eigen::AngleAxisd(M_PI / 2, Eigen::Vector3d::UnitZ());
      break;

    case Y_AXIS:
      // will rotate around y-axis testing grasps
      grasp_points = generateCuboidGraspPoints(height, depth, radius);

      base_grasp_pose = cuboid_pose *
        Eigen::AngleAxisd(M_PI / 2, Eigen::Vector3d::UnitY());
      break;

    case Z_AXIS:
      // will rotate around z-axis testing grasps
      grasp_points = generateCuboidGraspPoints(depth, width, radius);

      base_grasp_pose = cuboid_pose *
        Eigen::AngleAxisd(-M_PI / 2, Eigen::Vector3d::UnitX());
      break;

    default:
      ROS_WARN_STREAM_NAMED("cuboid_axis_grasps","grasp axis may not be defined properly");
      break;
  }

  for (size_t i = 0; i < grasp_points.size() / 3; i++ )
  {
    grasp_pose = base_grasp_pose;

    // move to grasp position
    grasp_translation = grasp_pose * Eigen::Vector3d(grasp_points(i,0), 0, grasp_points(i,1)) -
      Eigen::Vector3d(dx,dy,dz);
    grasp_pose.translation() += grasp_translation;

    // Visualize lines for getting gripper rotation angle
    Eigen::Vector3d cuboidCenter = cuboid_pose.translation();
    Eigen::Vector3d poseCenter = grasp_pose.translation();
    Eigen::Vector3d zAxis = grasp_pose * Eigen::Vector3d::UnitZ();
    Eigen::Vector3d yAxis = grasp_pose * Eigen::Vector3d::UnitY();

    // now rotate to point toward center of cuboid
    Eigen::Vector3d gripper_z = zAxis - poseCenter;
    gripper_z.normalized();
    Eigen::Vector3d to_cuboid = cuboidCenter - poseCenter;
    to_cuboid.normalized();
    Eigen::Vector3d cross_prod = gripper_z.cross(to_cuboid);

    for (size_t j = 0; j < 3; j++)
    {
      // check for possible negative zero values...
      if (std::abs(cross_prod[j]) < 0.000001)
        cross_prod[j] = 0;
    }

    double dot = cross_prod.dot(yAxis - poseCenter);
    double rotation_angle = acos( gripper_z.normalized().dot(to_cuboid.normalized()));
    if (!std::isfinite(rotation_angle))
      rotation_angle = 0;

    // check sign of rotation angle
    if (dot < 0)
      rotation_angle *= -1;

    ROS_DEBUG_STREAM_NAMED("cuboid","");
    ROS_DEBUG_STREAM_NAMED("cuboid","yAxis      = " << yAxis[0] << " " << yAxis[1] << " " << yAxis[2]);
    ROS_DEBUG_STREAM_NAMED("cuboid","cross_prod = " << cross_prod[0] << " " << cross_prod[1] << " " << cross_prod[2]);
    ROS_DEBUG_STREAM_NAMED("cuboid","yAxis . cross_prod = " << dot);

    grasp_pose = grasp_pose * Eigen::AngleAxisd(rotation_angle, Eigen::Vector3d::UnitY());

    if (show_grasp_arrows_)
    {
      // collect all markers before publishing to rviz
      visual_tools_->enableBatchPublishing(true);

      // show generated grasp pose
      visual_tools_->publishAxis(grasp_pose, 0.025, 0.0025);
      visual_tools_->publishSphere(grasp_pose.translation(), rviz_visual_tools::PINK, 0.004);
    }

    // translate and rotate gripper to match standard orientation
    // origin on palm, z pointing outward, x perp to gripper close, y parallel to gripper close direction
    // Transform the grasp pose
    grasp_pose = grasp_pose * grasp_data->grasp_pose_to_eef_pose_;

    tf::poseEigenToMsg(grasp_pose, grasp_pose_msg.pose);
    new_grasp.grasp_pose = grasp_pose_msg;
    possible_grasps.push_back(new_grasp);

    if (show_grasp_arrows_)
    {
      // show gripper center and grasp direction
      //visual_tools_->publishXArrow(new_grasp.grasp_pose.pose, rviz_visual_tools::RED, rviz_visual_tools::SMALL, 0.05);
      //visual_tools_->publishYArrow(new_grasp.grasp_pose.pose, rviz_visual_tools::GREEN, rviz_visual_tools::SMALL, 0.05);
      //visual_tools_->publishZArrow(new_grasp.grasp_pose.pose, rviz_visual_tools::BLUE, rviz_visual_tools::SMALL, 0.05);
      visual_tools_->publishBlock(new_grasp.grasp_pose.pose, rviz_visual_tools::PINK, 0.0025);

      // Send markers to Rviz
      visual_tools_->triggerBatchPublishAndDisable();
      ros::Duration(0.05).sleep();
    }
  }
}

Eigen::Vector3d GraspGenerator::getPreGraspDirection(const moveit_msgs::Grasp &grasp, const std::string &ee_parent_link)
{
  // Grasp Pose Variables
  Eigen::Affine3d grasp_pose_eigen;
  tf::poseMsgToEigen(grasp.grasp_pose.pose, grasp_pose_eigen);

  // Approach direction
  Eigen::Vector3d pre_grasp_approach_direction_local;

  // The direction of the pre-grasp
  Eigen::Vector3d pre_grasp_approach_direction =
    Eigen::Vector3d(-1 * grasp.pre_grasp_approach.direction.vector.x * grasp.pre_grasp_approach.desired_distance,
                    -1 * grasp.pre_grasp_approach.direction.vector.y * grasp.pre_grasp_approach.desired_distance,
                    -1 * grasp.pre_grasp_approach.direction.vector.z * grasp.pre_grasp_approach.desired_distance);

  // Decide if we need to change the approach_direction to the local frame of the end effector orientation
  if( grasp.pre_grasp_approach.direction.header.frame_id == ee_parent_link )
  {
    //ROS_WARN_STREAM_NAMED("grasp_generator","Pre grasp approach direction frame_id is " << ee_parent_link);
    // Apply/compute the approach_direction vector in the local frame of the grasp_pose orientation
    pre_grasp_approach_direction_local = grasp_pose_eigen.rotation() * pre_grasp_approach_direction;
  }
  else
  {
    pre_grasp_approach_direction_local = pre_grasp_approach_direction; //grasp_pose_eigen.rotation() * pre_grasp_approach_direction;
  }
  
  return pre_grasp_approach_direction_local;
}

geometry_msgs::PoseStamped GraspGenerator::getPreGraspPose(const moveit_msgs::Grasp &grasp, const std::string &ee_parent_link)
{
  // Grasp Pose Variables
  Eigen::Affine3d grasp_pose_eigen;
  tf::poseMsgToEigen(grasp.grasp_pose.pose, grasp_pose_eigen);

  // Get pre-grasp pose first
  geometry_msgs::PoseStamped pre_grasp_pose;
  Eigen::Affine3d pre_grasp_pose_eigen = grasp_pose_eigen; // Copy original grasp pose to pre-grasp pose

  // Approach direction
  Eigen::Vector3d pre_grasp_approach_direction_local = getPreGraspDirection(grasp, ee_parent_link);

  // Update the grasp matrix usign the new locally-framed approach_direction
  pre_grasp_pose_eigen.translation() += pre_grasp_approach_direction_local;

  // Convert eigen pre-grasp position back to regular message
  tf::poseEigenToMsg(pre_grasp_pose_eigen, pre_grasp_pose.pose);

  // Copy original header to new grasp
  pre_grasp_pose.header = grasp.grasp_pose.header;

  return pre_grasp_pose;
}

void GraspGenerator::publishGraspArrow(geometry_msgs::Pose grasp, const GraspDataPtr grasp_data,
                                       const rviz_visual_tools::colors &color, double approach_length)
{
  //Eigen::Affine3d eigen_grasp_pose;
  // Convert each grasp back to forward-facing error (undo end effector custom rotation)
  //tf::poseMsgToEigen(grasp, eigen_grasp_pose);
  //eigen_grasp_pose = eigen_grasp_pose * grasp_data->grasp_pose_to_eef_pose_.inverse();

  //visual_tools_->publishArrow(eigen_grasp_pose, color, rviz_visual_tools::REGULAR);
  visual_tools_->publishArrow(grasp, color, rviz_visual_tools::REGULAR);
}

Eigen::ArrayXXf GraspGenerator::generateCuboidGraspPoints(double length, double width, double radius)
{
  ROS_DEBUG_STREAM_NAMED("cuboid_grasp_points","generating possible grasp points around cuboid: " <<
                         m_between_grasps_ << " delta");

  // Create equally spaced points around cuboid
  if (m_between_grasps_ < MIN_GRASP_DISTANCE)
  {
    m_between_grasps_ = MIN_GRASP_DISTANCE;
    ROS_WARN_STREAM_NAMED("cuboid_grasp_points","m_between_grasps_ < MIN_GRASP_DISTANCE ( " << MIN_GRASP_DISTANCE << ")");
  }
  double delta = m_between_grasps_;

  size_t top_bottom_array_size = length / delta + 1;
  if (top_bottom_array_size <= 2)
    top_bottom_array_size = 0;
  double top_bottom_delta = length / (top_bottom_array_size - 1); // delta for top/bottom of cuboid

  size_t left_right_array_size = width / delta + 1;
  if (left_right_array_size <= 2)
    left_right_array_size = 0;
  double left_right_delta = width / (left_right_array_size - 1); // delta for sides of cuboid

  double corner_delta =  delta / radius;
  size_t corner_array_size = (M_PI / 2) / corner_delta + 1;
  corner_delta = (M_PI / 2) / (corner_array_size - 1.0) ; // update delta due to integer rounding

  ROS_DEBUG_STREAM_NAMED("cuboid_grasp_points.deltas",
                         "top_bottom (delta,array size) = " << top_bottom_delta << ", " << top_bottom_array_size);
  ROS_DEBUG_STREAM_NAMED("cuboid_grasp_points.deltas",
                         "left_right (delta,array size) = " << left_right_delta << ", " << left_right_array_size);
  ROS_DEBUG_STREAM_NAMED("cuboid_grasp_points.deltas",
                         "corner (delta,array size) = " << corner_delta << ", " << corner_array_size);

  Eigen::ArrayXXf top = Eigen::ArrayXXf::Zero(top_bottom_array_size,3);
  Eigen::ArrayXXf bottom = Eigen::ArrayXXf::Zero(top_bottom_array_size,3);
  Eigen::ArrayXXf right = Eigen::ArrayXXf::Zero(left_right_array_size,3);
  Eigen::ArrayXXf left = Eigen::ArrayXXf::Zero(left_right_array_size,3);
  Eigen::ArrayXXf corners = Eigen::ArrayXXf::Zero(corner_array_size, 3);

  double cornerX = length / 2.0;
  double cornerY = width / 2.0;

  // empty points array, don't keep end points since rounded corners will overlap
  size_t points_size = 2 * top_bottom_array_size + 2 * left_right_array_size + corner_array_size * 4;
  if ( top_bottom_array_size != 0 ) // check that edge is large enough to contain points
    points_size -= 4;
  if ( left_right_array_size != 0 ) // check that edge is large enough to contain points
    points_size -= 4;

  Eigen::ArrayXXf points = Eigen::ArrayXXf::Zero(points_size,3);
  ROS_DEBUG_STREAM_NAMED("cuboid_grasp_points", "number of points = " << points.size() / 3);

  // create points along side of cuboid and add them to array
  int offset = 0;
  int left_right_offset = 0;
  if (top_bottom_array_size != 0)
  {
    ROS_DEBUG_STREAM_NAMED("cuboid_grasp_points", "generating top/bottom points");
    for (size_t i = 0; i < top_bottom_array_size; i++)
    {
      top.row(i)    << -length / 2 + i * top_bottom_delta , width / 2 + radius, 0;
      bottom.row(i) << -length / 2 + i * top_bottom_delta , -width / 2 - radius, 0;
    }
    offset = top_bottom_array_size - 2;
    ROS_DEBUG_STREAM_NAMED("cuboid_grasp_points", "offset = " << offset);
    points.block(0,      0, offset, 3) =    top.block(1, 0, offset, 3);
    points.block(offset, 0, offset, 3) = bottom.block(1, 0, offset, 3);
  }

  offset *= 2;
  if (left_right_array_size != 0)
  {
    ROS_DEBUG_STREAM_NAMED("cuboid_grasp_points", "generating left/right points");
    for (size_t i = 0; i < left_right_array_size; i++)
    {
      left.row(i)    <<  length / 2 + radius, -width / 2 + i * left_right_delta, 0;
      right.row(i) << -length / 2 - radius, -width / 2 + i * left_right_delta, 0;
    }
    ROS_DEBUG_STREAM_NAMED("cuboid_grasp_points", "offset = " << offset);
    left_right_offset = left_right_array_size - 2;
    ROS_DEBUG_STREAM_NAMED("cuboid_grasp_points", "left_right_offset = " << left_right_offset);
    points.block(offset,                     0, left_right_offset, 3) = left.block(1,0,left_right_offset,3);
    points.block(offset + left_right_offset, 0, left_right_offset, 3) = right.block(1,0,left_right_offset,3);
  }

  // create points along corners and add them to array
  ROS_DEBUG_STREAM_NAMED("cuboid_grasp_points", "generating corner points");
  offset += 2 * left_right_offset;
  ROS_DEBUG_STREAM_NAMED("cuboid_grasp_points", "offset = " << offset);
  for (size_t j = 0; j < 4; j++)
  {
    // get corner coordinates
    switch( j )
    {
      case 0:
        // first corner doesn't change values
        break;
      case 1:
        cornerX *= -1;
        break;
      case 2:
        cornerY *= -1;
        break;
      case 3:
        cornerX *= -1;
        break;
      default:
        ROS_WARN_STREAM_NAMED("cuboid_grasp_points", "fell through on corner selection. cornerX = "
                              << cornerX << ", cornerY = " << cornerY);
        break;
    }
    ROS_DEBUG_STREAM_NAMED("cuboid_grasp_points", "corner = " << cornerX << ", " << cornerY);

    // translate to corner and rotate
    for (size_t i = 0; i < corner_array_size; i++)
    {
      corners.row(i) <<
        cornerX + radius * cos((j * M_PI / 2) + i * corner_delta),
        cornerY + radius * sin((j * M_PI / 2) + i * corner_delta), 0;
    }
    points.block(offset, 0, corner_array_size, 3) = corners;
    offset += corner_array_size;

  }

  // get angle from centroid to grasp point
  ROS_DEBUG_STREAM_NAMED("cuboid_grasp_points", "calculating angles...");
  for (size_t i = 0; i < points.size() / 3; i++)
  {
    points(i,2) = atan2(points(i,1),points(i,0));
  }

  ROS_DEBUG_STREAM_NAMED("cuboid_grasp_points","top \n = " << top);
  ROS_DEBUG_STREAM_NAMED("cuboid_grasp_points","bottom \n = " << bottom);
  ROS_DEBUG_STREAM_NAMED("cuboid_grasp_points","left \n = " << left);
  ROS_DEBUG_STREAM_NAMED("cuboid_grasp_points","right \n = " << right);
  ROS_DEBUG_STREAM_NAMED("cuboid_grasp_points","points \n = " << points);

  ROS_DEBUG_STREAM_NAMED("cuboid_grasp_points", "Generated " << points.size() / 3 << " possible grasp points");

  return points;
}

bool GraspGenerator::getBoundingBoxFromMesh(const shape_msgs::Mesh& mesh_msg, Eigen::Affine3d& cuboid_pose,
                                            double& depth, double& width, double& height)
{
  int num_vertices = mesh_msg.vertices.size();
  ROS_DEBUG_STREAM_NAMED("bbox","num triangles = " << mesh_msg.triangles.size());
  ROS_DEBUG_STREAM_NAMED("bbox","num vertices = " << num_vertices);

  // calculate centroid and moments of inertia
  // NOTE: Assimp adds verticies to imported meshes, which is not accounted for in the MOI and CG calculations
  Eigen::Vector3d centroid = Eigen::Vector3d::Zero();
  Eigen::Vector3d point = Eigen::Vector3d::Zero();
  double Ixx, Iyy, Izz, Ixy, Ixz, Iyz;
  Ixx = 0; Iyy = 0; Izz = 0; Ixy = 0; Ixz = 0; Iyz = 0;

  for (int i = 0; i < num_vertices; i++)
  {
    // centroid sum
    point << mesh_msg.vertices[i].x, mesh_msg.vertices[i].y, mesh_msg.vertices[i].z;
    centroid += point;

    // moments of inertia sum
    Ixx += point[1] * point[1] + point[2] * point[2];
    Iyy += point[0] * point[0] + point[2] * point[2];
    Izz += point[0] * point[0] + point[1] * point[1];
    Ixy += point[0] * point[1];
    Ixz += point[0] * point[2];
    Iyz += point[1] * point[2];

  }

  // final centroid calculation
  for (int i = 0; i < 3; i++)
  {
    centroid[i] /= num_vertices;
  }
  ROS_DEBUG_STREAM_NAMED("bbox","centroid = \n" << centroid);

  if (verbose_)
    visual_tools_->publishSphere(centroid, rviz_visual_tools::PINK, 0.01);

  // Solve for principle axes of inertia
  Eigen::Matrix3d inertia_axis_aligned;
  inertia_axis_aligned.row(0) <<  Ixx, -Ixy, -Ixz;
  inertia_axis_aligned.row(1) << -Ixy,  Iyy, -Iyz;
  inertia_axis_aligned.row(2) << -Ixz, -Iyz,  Izz;

  ROS_DEBUG_STREAM_NAMED("bbox","inertia_axis_aligned = \n" << inertia_axis_aligned);

  Eigen::EigenSolver<Eigen::MatrixXd> es(inertia_axis_aligned);

  ROS_DEBUG_STREAM_NAMED("bbox","eigenvalues = \n" << es.eigenvalues());
  ROS_DEBUG_STREAM_NAMED("bbox","eigenvectors = \n" << es.eigenvectors());

  Eigen::Vector3d axis_1 = es.eigenvectors().col(0).real();
  Eigen::Vector3d axis_2 = es.eigenvectors().col(1).real();
  Eigen::Vector3d axis_3 = es.eigenvectors().col(2).real();

  // Test if eigenvectors are right-handed
  Eigen::Vector3d w = axis_1.cross(axis_2) - axis_3;
  double epsilon = 0.000001;
  if ( !(std::abs(w(0)) < epsilon && std::abs(w(1)) < epsilon && std::abs(w(2)) < epsilon) )
  {
    axis_3 *= -1;
    ROS_DEBUG_STREAM_NAMED("bbox","eigenvectors are left-handed, multiplying v3 by -1");
  }

  // assumes msg was given wrt world... probably needs better name
  Eigen::Affine3d world_to_mesh_transform = Eigen::Affine3d::Identity();
  world_to_mesh_transform.linear() << axis_1, axis_2, axis_3;
  world_to_mesh_transform.translation() = centroid;

  // Transform and get bounds
  Eigen::Vector3d min;
  Eigen::Vector3d max;
  for (int i = 0; i < 3; i++)
  {
    min(i)=std::numeric_limits<double>::max();
    max(i)=std::numeric_limits<double>::min();
  }

  for (int i = 0; i < num_vertices; i++)
  {
    point << mesh_msg.vertices[i].x, mesh_msg.vertices[i].y, mesh_msg.vertices[i].z;
    point = world_to_mesh_transform.inverse() * point;
    for (int j = 0; j < 3; j++)
    {
      if (point(j) < min(j))
        min(j) = point(j);

      if (point(j) > max(j))
        max(j) = point(j);
    }
  }
  ROS_DEBUG_STREAM_NAMED("bbox","min = \n" << min);
  ROS_DEBUG_STREAM_NAMED("bbox","max = \n" << max);

  // points
  Eigen::Vector3d p[8];

  p[0] << min(0), min(1), min(2);
  p[1] << max(0), min(1), min(2);
  p[2] << min(0), max(1), min(2);
  p[3] << max(0), max(1), min(2);

  p[4] << min(0), min(1), max(2);
  p[5] << max(0), min(1), max(2);
  p[6] << min(0), max(1), max(2);
  p[7] << max(0), max(1), max(2);

  if (verbose_)
  {
    for (int i = 0; i < 8; i++)
      visual_tools_->publishSphere(world_to_mesh_transform * p[i],rviz_visual_tools::YELLOW,0.01);
  }

  depth = max(0) - min(0);
  width = max(1) - min(1);
  height = max(2) - min(2);
  ROS_DEBUG_STREAM_NAMED("bbox","bbox size = " << depth << ", " << width << ", " << height);

  Eigen::Vector3d translation;
  translation << (min(0) + max(0)) / 2.0, (min(1) + max(1)) / 2.0, (min(2) + max(2)) / 2.0;
  ROS_DEBUG_STREAM_NAMED("bbox","bbox origin = \n" << translation);
  cuboid_pose = world_to_mesh_transform;
  cuboid_pose.translation() = world_to_mesh_transform * translation;

  if (verbose_)
  {
    visual_tools_->publishCuboid(visual_tools_->convertPose(cuboid_pose),
                                 depth,width,height,rviz_visual_tools::TRANSLUCENT);
    visual_tools_->publishAxis(world_to_mesh_transform);
  }

  return true;
}


} // namespace<|MERGE_RESOLUTION|>--- conflicted
+++ resolved
@@ -69,246 +69,255 @@
   ROS_DEBUG_STREAM_NAMED("grasps","Loaded grasp generator");
 }
 
-bool GraspGenerator::addVariableDepthGrasps(const Eigen::Affine3d& cuboid_pose, const moveit_grasps::GraspDataPtr grasp_data,
-                                            std::vector<moveit_msgs::Grasp>& possible_grasps)
-{
-  if (possible_grasps.size() == 0 )
-  {
-    ROS_WARN_STREAM_NAMED("depth_grasps", "possible_grasps is empty. Call generateGrasps() first");
-    return false;
-  }
-
-  std::vector<moveit_msgs::Grasp> depth_grasps;
-  std::vector<moveit_msgs::Grasp>::iterator it;
-  Eigen::Affine3d base_pose, depth_pose;
-  Eigen::Vector3d to_cuboid;
-
-  static int grasp_id = 0;
-  moveit_msgs::Grasp new_grasp;
-  geometry_msgs::PoseStamped depth_pose_msg;
-  depth_pose_msg.header.stamp = ros::Time::now();
-  depth_pose_msg.header.frame_id = grasp_data->base_link_;
-
-  if (m_between_depth_grasps_ < MIN_GRASP_DISTANCE)
-  {
-    m_between_depth_grasps_ = MIN_GRASP_DISTANCE;
-    ROS_WARN_STREAM_NAMED("depth_grasps","m_between_depth_grasps_ < MIN_GRASP_DISTANCE ( " << MIN_GRASP_DISTANCE << ")");
-  }
-
-  int number_depth_grasps = grasp_data->finger_to_palm_depth_ / m_between_depth_grasps_;
-
-  if (number_depth_grasps < 1)
-    number_depth_grasps = 1;
-
-  double delta = grasp_data->finger_to_palm_depth_ / number_depth_grasps;
-  ROS_DEBUG_STREAM_NAMED("depth_grasps","finger_to_palm_depth_ = " << grasp_data->finger_to_palm_depth_);
-  ROS_DEBUG_STREAM_NAMED("depth_grasps","delta                 = " << delta);
-  ROS_DEBUG_STREAM_NAMED("depth_grasps","number_depth_grasps   = " << number_depth_grasps);
-
-  for (it = possible_grasps.begin(); it != possible_grasps.end(); ++it)
-  {
-    base_pose = visual_tools_->convertPose(it->grasp_pose.pose);
-    to_cuboid = cuboid_pose.translation() - base_pose.translation();
-    to_cuboid = to_cuboid.normalized();
-    to_cuboid *= delta;
-
-    depth_pose = base_pose;
-
-    for (std::size_t i = 0; i < number_depth_grasps; i++)
-    {
-
-      depth_pose.translation() += to_cuboid;
-
-      // TODO: debug message with distance to cuboid
-
-      new_grasp.id = "Grasp" + boost::lexical_cast<std::string>(grasp_id);
-      grasp_id++;
-      new_grasp.pre_grasp_posture = it->pre_grasp_posture;
-      new_grasp.grasp_posture = it->grasp_posture;
-
-      tf::poseEigenToMsg(depth_pose, depth_pose_msg.pose);
-      new_grasp.grasp_pose = depth_pose_msg;
-      depth_grasps.push_back(new_grasp);
-
-      if (show_grasp_arrows_)
-      {
-        // show gripper center and grasp direction
-        //visual_tools_->publishXArrow(new_grasp.grasp_pose.pose, rviz_visual_tools::RED, rviz_visual_tools::SMALL, 0.05);
-        //visual_tools_->publishZArrow(new_grasp.grasp_pose.pose, rviz_visual_tools::BLUE, rviz_visual_tools::SMALL, 0.05);
-        visual_tools_->publishBlock(new_grasp.grasp_pose.pose, rviz_visual_tools::PINK, 0.0025);
-
-<<<<<<< HEAD
-        // Send markers to Rviz 
-        //ros::Duration(show_grasp_arrows_speed_).sleep();
-        ros::Duration(0.05).sleep();
-    }
-=======
-        // Send markers to Rviz
-        ros::Duration(show_grasp_arrows_speed_).sleep();
-      }
->>>>>>> 99de4c5e
-    }
-  }
-  ROS_INFO_STREAM_NAMED("depth_grasps","added " << depth_grasps.size() << " variable depth grasps");
-
-  // depth_grasps is almost always larger, should change this so smaller is being inserted.
-  possible_grasps.insert(possible_grasps.end(), depth_grasps.begin(), depth_grasps.end());
-  return true;
-}
-
-<<<<<<< HEAD
-bool GraspGenerator::addParallelGrasps(const Eigen::Affine3d& cuboid_pose, double depth, double width,double height, 
-                         grasp_axis_t axis, const moveit_grasps::GraspDataPtr grasp_data,
-                         std::vector<moveit_msgs::Grasp>& possible_grasps)
-=======
-bool GraspGenerator::addParallelGrasps(const Eigen::Affine3d& cuboid_pose,
-                                       moveit_grasps::grasp_parallel_plane plane, Eigen::Vector3d grasp_axis,
-                                       const moveit_grasps::GraspDataPtr grasp_data,
-                                       std::vector<moveit_msgs::Grasp>& possible_grasps)
->>>>>>> 99de4c5e
-{
-  ROS_DEBUG_STREAM_NAMED("parallel_grasps","Adding parallel grasps around cuboid axis");
-
-  double finger_depth = grasp_data->finger_to_palm_depth_;
-  double length_side_a;
-  double length_side_b;
-
-  Eigen::Affine3d base_pose = cuboid_pose;
-  Eigen::Vector3d a_dir;
-  Eigen::Vector3d b_dir; 
+bool GraspGenerator::generateCuboidAxisGrasps(const Eigen::Affine3d& cuboid_pose, double depth, double width,double height, 
+                                              grasp_axis_t axis, const moveit_grasps::GraspDataPtr grasp_data,
+                                              std::vector<moveit_msgs::Grasp>& possible_grasps)
+{
+  ROS_DEBUG_STREAM_NAMED("cuboid_axis_grasps","Adding grasps around cuboid axis");
+
+  double finger_depth = grasp_data->finger_to_palm_depth_ - grasp_data->grasp_min_depth_;
+  double length_along_a, length_along_b;
+  double delta_a, delta_b, delta_f;
+  double alpha_x, alpha_y, alpha_z;
+  std::vector<Eigen::Affine3d> grasp_poses;
+
+  Eigen::Affine3d grasp_pose = cuboid_pose;
+  Eigen::Vector3d a_dir, b_dir; 
+  Eigen::Vector3d x_rot_axis, y_rot_axis, z_rot_axis;
+  x_rot_axis = Eigen::Vector3d::UnitX();
+  y_rot_axis = Eigen::Vector3d::UnitY();
+  z_rot_axis = Eigen::Vector3d::UnitZ();
 
   switch(axis)
   {
     case X_AXIS:
-      length_side_a = width;
-      length_side_b = height;
-      a_dir = base_pose.rotation() * Eigen::Vector3d::UnitY();
-      b_dir = base_pose.rotation() * Eigen::Vector3d::UnitZ();
+      length_along_a = width;
+      length_along_b = height;
+      a_dir = grasp_pose.rotation() * Eigen::Vector3d::UnitY();
+      b_dir = grasp_pose.rotation() * Eigen::Vector3d::UnitZ();
+      alpha_x = -M_PI / 2.0;
+      alpha_y = 0;
+      alpha_z = -M_PI / 2.0;
       break;
     case Y_AXIS:
-      length_side_a = depth;
-      length_side_b = height;      
-      a_dir = base_pose.rotation() * Eigen::Vector3d::UnitX();
-      b_dir = base_pose.rotation() * Eigen::Vector3d::UnitZ();
+      length_along_a = depth;
+      length_along_b = height;      
+      a_dir = grasp_pose.rotation() * Eigen::Vector3d::UnitX();
+      b_dir = grasp_pose.rotation() * Eigen::Vector3d::UnitZ();
+      alpha_x = 0;
+      alpha_y = M_PI / 2.0;
+      alpha_z = M_PI;
       break;
     case Z_AXIS:
-      length_side_a = depth;
-      length_side_b = width;
-      a_dir = base_pose.rotation() * Eigen::Vector3d::UnitX();
-      b_dir = base_pose.rotation() * Eigen::Vector3d::UnitY();
+      length_along_a = depth;
+      length_along_b = width;
+      a_dir = grasp_pose.rotation() * Eigen::Vector3d::UnitX();
+      b_dir = grasp_pose.rotation() * Eigen::Vector3d::UnitY();
+      alpha_x = M_PI / 2.0;
+      alpha_y = M_PI / 2.0;
+      alpha_z = 0;
       break;
     default:
-      ROS_WARN_STREAM_NAMED("parallel_grasps","axis not defined properly");
+      ROS_WARN_STREAM_NAMED("cuboid_axis_grasps","axis not defined properly");
       break;
   }
 
-<<<<<<< HEAD
+  double rotation_angles[3];
+  rotation_angles[0] = alpha_x;
+  rotation_angles[1] = alpha_y;
+  rotation_angles[2] = alpha_z;
+
   a_dir = a_dir.normalized();
   b_dir = b_dir.normalized();
-=======
-  std::vector<moveit_msgs::Grasp> parallel_grasps;
-  std::vector<moveit_msgs::Grasp>::iterator it;
-
-  static int grasp_id = 0;
-  moveit_msgs::Grasp new_grasp;
-  geometry_msgs::PoseStamped parallel_pose_msg;
-  parallel_pose_msg.header.stamp = ros::Time::now();
-  parallel_pose_msg.header.frame_id = grasp_data->base_link_;
->>>>>>> 99de4c5e
-
-  //
-  base_pose = cuboid_pose;
-  base_pose.translation() -= (0.5 * length_side_a * a_dir + finger_depth * a_dir);
-  base_pose.translation() -= 0.5 * length_side_b * b_dir;
-  visual_tools_->publishSphere(base_pose.translation(), rviz_visual_tools::BLUE, 0.01);
-
-  for (int i = 0; i < 10; i++)
-  {
-    base_pose.translation() += 0.1 * length_side_b * b_dir;
-    visual_tools_->publishSphere(base_pose.translation(), rviz_visual_tools::BLUE, 0.01);
-  }
-
-  //
-  base_pose = cuboid_pose;
-  base_pose.translation() += 0.5 * length_side_a * a_dir + finger_depth * a_dir;
-  base_pose.translation() += 0.5 * length_side_b * b_dir;
-  visual_tools_->publishSphere(base_pose.translation(), rviz_visual_tools::CYAN, 0.01);
-
-<<<<<<< HEAD
-  for (int i = 0; i < 10; i++)
-  {
-    base_pose.translation() -= 0.1 * length_side_b * b_dir;
-    visual_tools_->publishSphere(base_pose.translation(), rviz_visual_tools::CYAN, 0.01);
-  }
-=======
-    switch(plane)
+
+  // Add grasps at corners, grasps are centroid aligned
+  Eigen::Vector3d corner_translation_a = 0.5 * length_along_a * a_dir;
+  Eigen::Vector3d corner_translation_b = 0.5 * length_along_b * b_dir;
+  double angle_res = grasp_data->angle_resolution_ * M_PI / 180.0;
+  int num_radial_grasps = ceil( ( M_PI / 2.0 ) / angle_res  );
+
+  if (num_radial_grasps <=0)
+    num_radial_grasps = 1;
+
+  // move to corner 0.5 * ( -a, -b)
+  Eigen::Vector3d translation = -corner_translation_a - corner_translation_b;
+  std::size_t g = addCornerGraspsHelper(cuboid_pose, rotation_angles, translation, 0.0, num_radial_grasps, grasp_poses);
+
+  // move to corner 0.5 * ( -a, +b)
+  translation = -corner_translation_a + corner_translation_b;
+  g = addCornerGraspsHelper(cuboid_pose, rotation_angles, translation, -M_PI / 2.0, num_radial_grasps, grasp_poses);
+
+  // move to corner 0.5 * ( +a, +b)
+  translation = corner_translation_a + corner_translation_b;
+  g = addCornerGraspsHelper(cuboid_pose, rotation_angles, translation, M_PI, num_radial_grasps, grasp_poses);
+
+  // move to corner 0.5 * ( +a, -b)
+  translation = corner_translation_a - corner_translation_b;
+  g = addCornerGraspsHelper(cuboid_pose, rotation_angles, translation, M_PI / 2.0, num_radial_grasps, grasp_poses);
+
+  // Create grasps along faces of cuboid, grasps are axis aligned
+
+  // get exact deltas for sides from desired delta
+  int num_grasps_along_a = floor( (length_along_a - grasp_data->gripper_width_) / grasp_data->grasp_resolution_ ) + 1;
+  int num_grasps_along_b = floor( (length_along_b - grasp_data->gripper_width_) / grasp_data->grasp_resolution_ ) + 1; 
+
+  // if the gripper is wider than the object we're trying to grasp, try with gripper aligned with top/center/bottom of object
+  // note that current implementation limits objects that are the same size as the gripper_width to 1 grasp
+  if (num_grasps_along_a <= 0)
+  {
+    delta_a = length_along_a - grasp_data->gripper_width_ / 2.0;
+    num_grasps_along_a = 3;
+  }
+  if (num_grasps_along_b <= 0)
+  {
+    delta_b = length_along_b - grasp_data->gripper_width_ / 2.0;
+    num_grasps_along_b = 3;
+  }
+
+  if (num_grasps_along_a == 1)
+    delta_a = 0;
+  else
+    delta_a = (length_along_a - grasp_data->gripper_width_) / (double)(num_grasps_along_a - 1);
+
+  if (num_grasps_along_b == 1)
+    delta_b = 0;
+  else
+    delta_b = (length_along_b - grasp_data->gripper_width_) / (double)(num_grasps_along_b - 1);
+
+  ROS_DEBUG_STREAM_NAMED("cuboid_axis_grasps","delta_a : delta_b = " << delta_a << " : " << delta_b);
+  ROS_DEBUG_STREAM_NAMED("cuboid_axis_grasps","num_grasps_along_a : num_grasps_along_b  = " << num_grasps_along_a << " : " << 
+                         num_grasps_along_b);
+
+  Eigen::Vector3d a_translation = -(0.5 * length_along_a * a_dir) -
+    0.5 * (length_along_b - grasp_data->gripper_width_) * b_dir - delta_b * b_dir;
+  Eigen::Vector3d b_translation = -0.5 * (length_along_a - grasp_data->gripper_width_) * a_dir - 
+    delta_a * a_dir - (0.5 * length_along_b * b_dir);
+
+  // grasps along -a_dir face
+  Eigen::Vector3d delta = delta_b * b_dir;
+  double rotation = 0.0;
+  g = addFaceGraspsHelper(cuboid_pose, rotation_angles, a_translation, delta, rotation, num_grasps_along_b, grasp_poses);
+
+  // grasps along +b_dir face
+  rotation = -M_PI / 2.0;
+  delta = -delta_a * a_dir;
+  g = addFaceGraspsHelper(cuboid_pose, rotation_angles, -b_translation, delta, rotation, num_grasps_along_b, grasp_poses);  
+
+  // grasps along +a_dir face
+  rotation = M_PI;
+  delta = -delta_b * b_dir;
+  g = addFaceGraspsHelper(cuboid_pose, rotation_angles, -a_translation, delta, rotation, num_grasps_along_b, grasp_poses);  
+
+  // grasps along -b_dir face
+  rotation = M_PI / 2.0;
+  delta = delta_a * a_dir;
+  g = addFaceGraspsHelper(cuboid_pose, rotation_angles, b_translation, delta, rotation, num_grasps_along_b, grasp_poses);  
+
+  // add grasps at variable depths
+  int num_depth_grasps = ceil( finger_depth / grasp_data->grasp_depth_resolution_ );
+  if (num_depth_grasps <= 0)
+    num_depth_grasps = 1;
+  delta_f = finger_depth / (double)(num_depth_grasps);
+  ROS_DEBUG_STREAM_NAMED("cuboid_axis_grasps","delta_f = " << delta_f );
+  ROS_DEBUG_STREAM_NAMED("cuboid_axis_grasps","num_depth_grasps = " << num_depth_grasps);
+
+  std::size_t num_grasps = grasp_poses.size();
+  Eigen::Vector3d grasp_dir;
+  Eigen::Affine3d depth_pose;
+
+  for (std::size_t i = 0; i < num_grasps; i++)
+  {
+    grasp_dir = grasp_poses[i].rotation() * Eigen::Vector3d::UnitZ();
+    depth_pose = grasp_poses[i];
+    for (int j = 0; j < num_depth_grasps; j++)
     {
-      case XY:
-        parallel_vector(2) = 0;
-        rotation_axis = Eigen::Vector3d::UnitZ();
-        break;
-      case XZ:
-        parallel_vector(1) = 0;
-        rotation_axis = Eigen::Vector3d::UnitY();
-        break;
-      case YZ:
-        parallel_vector(0) = 0;
-        rotation_axis = Eigen::Vector3d::UnitX();
-        break;
-      default:
-        ROS_WARN_STREAM_NAMED("parallel grasps", "parallel plane not set correctly");
-        break;
+      depth_pose.translation() -= delta_f * grasp_dir;
+      grasp_poses.push_back(depth_pose);
     }
-
-    Eigen::Vector3d to_cuboid = cuboid_pose.translation() - parallel_pose.translation();
-    Eigen::Vector3d cross_prod = parallel_vector.normalized().cross(to_cuboid.normalized());
-    double rotation_angle = acos( to_cuboid.normalized().dot( parallel_vector.normalized() ) );
->>>>>>> 99de4c5e
-
-  // 
-  base_pose = cuboid_pose;
-  base_pose.translation() -= 0.5 * length_side_a * a_dir;
-  base_pose.translation() -= (0.5 * length_side_b * b_dir + finger_depth * b_dir);
-  visual_tools_->publishSphere(base_pose.translation(), rviz_visual_tools::RED, 0.01);
-
-<<<<<<< HEAD
-  for (int i = 0; i < 10; i++)
-  {
-    base_pose.translation() += 0.1 * length_side_a * a_dir;
-    visual_tools_->publishSphere(base_pose.translation(), rviz_visual_tools::RED, 0.01);
-  }
-
-  // 
-  base_pose = cuboid_pose;
-  base_pose.translation() += 0.5 * length_side_a * a_dir;
-  base_pose.translation() += 0.5 * length_side_b * b_dir + finger_depth * b_dir;
-  visual_tools_->publishSphere(base_pose.translation(), rviz_visual_tools::MAGENTA, 0.01);
-
-  for (int i = 0; i < 10; i++)
-  {
-    base_pose.translation() -= 0.1 * length_side_a * a_dir;
-    visual_tools_->publishSphere(base_pose.translation(), rviz_visual_tools::MAGENTA, 0.01);
-  }
-=======
-    ROS_DEBUG_STREAM_NAMED("parallel grasps", "cross_prod = \n" << cross_prod);
-
-    // add new pose
-    parallel_pose *= Eigen::AngleAxisd(rotation_angle, rotation_axis);
-
-    new_grasp.id = "Grasp" + boost::lexical_cast<std::string>(grasp_id);
-    grasp_id++;
-    new_grasp.pre_grasp_posture = it->pre_grasp_posture;
-    new_grasp.grasp_posture = it->grasp_posture;
-
-    tf::poseEigenToMsg(parallel_pose, parallel_pose_msg.pose);
-    new_grasp.grasp_pose = parallel_pose_msg;
-    parallel_grasps.push_back(new_grasp);
-  }
-
-  // should change this so smaller is being inserted.
-  possible_grasps.insert(possible_grasps.end(), parallel_grasps.begin(), parallel_grasps.end());
-  return true;
->>>>>>> 99de4c5e
+  }
+
+  // add grasps at variable angles 
+
+
+  // add grasps in both directions
+  num_grasps = grasp_poses.size();
+  for (std::size_t i = 0; i < num_grasps; i++)
+  {
+    grasp_pose = grasp_poses[i];
+    grasp_pose *= Eigen::AngleAxisd(M_PI, Eigen::Vector3d::UnitZ());
+    grasp_poses.push_back(grasp_pose);
+  }
+
+  // add all poses as possible grasps
+  for (std::size_t i = 0; i < grasp_poses.size(); i++)
+  {
+    addGrasp(grasp_poses[i], possible_grasps);
+  }
+  ROS_DEBUG_STREAM_NAMED("cuboid_axis_grasps","created " << grasp_poses.size() << " grasp poses");
+}
+
+std::size_t GraspGenerator::addFaceGraspsHelper(Eigen::Affine3d pose, double rotation_angles[3], Eigen::Vector3d translation,
+                                                Eigen::Vector3d delta, double alignment_rotation, int num_grasps, 
+                                                std::vector<Eigen::Affine3d>& grasp_poses)
+{
+  int num_grasps_added = 0;
+  ROS_DEBUG_STREAM_NAMED("cuboid_axis_grasps.helper","delta = \n" << delta);
+  ROS_DEBUG_STREAM_NAMED("cuboid_axis_grasps.helper","num_grasps = " << num_grasps);
+
+  Eigen::Affine3d grasp_pose = pose; 
+  grasp_pose *= Eigen::AngleAxisd(rotation_angles[0], Eigen::Vector3d::UnitX()) * 
+    Eigen::AngleAxisd(rotation_angles[1], Eigen::Vector3d::UnitY()) * 
+    Eigen::AngleAxisd(rotation_angles[2], Eigen::Vector3d::UnitZ());
+  grasp_pose *= Eigen::AngleAxisd(alignment_rotation, Eigen::Vector3d::UnitY()); 
+  grasp_pose.translation() += translation;
+
+  for (int i = 0; i < num_grasps; i++)
+  {
+    grasp_pose.translation() += delta;
+    grasp_poses.push_back(grasp_pose);
+    num_grasps_added++;
+  }
+  ROS_DEBUG_STREAM_NAMED("cuboid_axis_grasps.helper","num_grasps_added : grasp_poses.size() = " 
+                         << num_grasps_added << " : " << grasp_poses.size());
+  
+}
+
+std::size_t GraspGenerator::addCornerGraspsHelper(Eigen::Affine3d pose, double rotation_angles[3], Eigen::Vector3d translation, 
+                                                  double corner_rotation, int num_radial_grasps, 
+                                                  std::vector<Eigen::Affine3d>& grasp_poses)
+{
+  int num_grasps_added = 0;
+  double delta_angle = ( M_PI / 2.0 ) / (double)(num_radial_grasps + 1);
+  ROS_DEBUG_STREAM_NAMED("cuboid_axis_grasps.helper","delta_angle = " << delta_angle);
+  ROS_DEBUG_STREAM_NAMED("cuboid_axis_grasps.helper","num_radial_grasps = " << num_radial_grasps);
+
+  // rotate & translate pose to be aligned with edge of cuboid
+  Eigen::Affine3d grasp_pose = pose;
+  grasp_pose *= Eigen::AngleAxisd(rotation_angles[0], Eigen::Vector3d::UnitX()) * 
+    Eigen::AngleAxisd(rotation_angles[1], Eigen::Vector3d::UnitY()) * 
+    Eigen::AngleAxisd(rotation_angles[2], Eigen::Vector3d::UnitZ());
+  grasp_pose *= Eigen::AngleAxisd(corner_rotation, Eigen::Vector3d::UnitY());
+  grasp_pose.translation() += translation;
+
+  for (std::size_t i = 0; i < num_radial_grasps; i++)
+  {
+    Eigen::Vector3d grasp_dir = grasp_pose.rotation() * Eigen::Vector3d::UnitZ();
+    Eigen::Affine3d radial_pose = grasp_pose;
+    grasp_pose *= Eigen::AngleAxisd(delta_angle, Eigen::Vector3d::UnitY());
+    grasp_poses.push_back(grasp_pose);
+    num_grasps_added++;
+  }
+  ROS_DEBUG_STREAM_NAMED("cuboid_axis_grasps.helper","num_grasps_added : grasp_poses.size() = " 
+                         << num_grasps_added << " : " << grasp_poses.size());
+
+}
+
+
+void GraspGenerator::addGrasp(const Eigen::Affine3d& pose, std::vector<moveit_msgs::Grasp>& possible_grasps)
+{
+  //visual_tools_->publishSphere(pose.translation(), rviz_visual_tools::PINK, 0.005);
+  visual_tools_->publishZArrow(pose, rviz_visual_tools::BLUE, rviz_visual_tools::XSMALL, 0.01);
+  ros::Duration(0.05).sleep();
 }
 
 bool GraspGenerator::generateGrasps(const shape_msgs::Mesh& mesh_msg, const Eigen::Affine3d& cuboid_pose,
@@ -370,189 +379,6 @@
   return true;
 }
 
-bool GraspGenerator::generateCuboidAxisGrasps(const Eigen::Affine3d& cuboid_pose, double depth, double width, double height, grasp_axis_t axis,
-                                              const moveit_grasps::GraspDataPtr grasp_data, std::vector<moveit_msgs::Grasp>& possible_grasps)
-{
-  // create transform from object to world frame (/base_link)
-  Eigen::Affine3d object_global_transform = cuboid_pose;
-
-  // grasp parameters
-
-  ROS_DEBUG_STREAM_NAMED("cuboid_axis_grasps","generating reusable motions and msgs");
-
-  moveit_msgs::GripperTranslation pre_grasp_approach;
-  pre_grasp_approach.direction.header.stamp = ros::Time::now();
-  pre_grasp_approach.desired_distance = grasp_data->finger_to_palm_depth_;
-  pre_grasp_approach.min_distance = grasp_data->finger_to_palm_depth_;
-
-  moveit_msgs::GripperTranslation post_grasp_retreat;
-  post_grasp_retreat.direction.header.stamp = ros::Time::now();
-  post_grasp_retreat.desired_distance = grasp_data->finger_to_palm_depth_;
-  post_grasp_retreat.min_distance = grasp_data->finger_to_palm_depth_;
-
-  geometry_msgs::PoseStamped grasp_pose_msg;
-  grasp_pose_msg.header.stamp = ros::Time::now();
-  grasp_pose_msg.header.frame_id = grasp_data->base_link_;
-
-  // grasp generator loop
-  ROS_DEBUG_STREAM_NAMED("cuboid_axis_grasps","offsetting grasp points by gripper finger length, " << grasp_data->finger_to_palm_depth_);
-  ROS_DEBUG_STREAM_NAMED("cuboid_axis_grasps","Translate gripper by " << grasp_data->grasp_pose_to_eef_pose_.translation() );
-  ROS_DEBUG_STREAM_NAMED("cuboid_axis_grasps","Rotate gripper by " << grasp_data->grasp_pose_to_eef_pose_.rotation() );
-  double radius = grasp_data->finger_to_palm_depth_;
-
-  moveit_msgs::Grasp new_grasp;
-  static int grasp_id = 0;
-  double grasp_score;
-
-  Eigen::Affine3d grasp_pose;
-  Eigen::Affine3d base_grasp_pose;
-
-  double dx = cuboid_pose.translation()[0];
-  double dy = cuboid_pose.translation()[1];
-  double dz = cuboid_pose.translation()[2];
-
-  Eigen::Vector3d grasp_translation;
-  Eigen::ArrayXXf grasp_points;
-
-  new_grasp.id = "Grasp" + boost::lexical_cast<std::string>(grasp_id);
-  grasp_id++;
-
-  // pre-grasp and grasp postures
-  new_grasp.pre_grasp_posture = grasp_data->pre_grasp_posture_;
-  new_grasp.grasp_posture = grasp_data->grasp_posture_;
-
-
-  // Approach and retreat
-  // aligned with pose (aligned with grasp pose z-axis
-  // TODO:: Currently the pre/post approach/retreat are not being used. Either remove or make it robot agnostic.
-  // It currently being loaded with the assumption that z-axis is pointing away from object.
-  Eigen::Vector3d approach_vector;
-  approach_vector = grasp_pose * Eigen::Vector3d::UnitZ();
-  approach_vector.normalize();
-
-  pre_grasp_approach.direction.header.frame_id = grasp_data->parent_link_->getName();
-  pre_grasp_approach.direction.vector.x = 0;
-  pre_grasp_approach.direction.vector.y = 0;
-  pre_grasp_approach.direction.vector.z = 1;
-  new_grasp.pre_grasp_approach = pre_grasp_approach;
-
-  post_grasp_retreat.direction.header.frame_id = grasp_data->parent_link_->getName();
-  post_grasp_retreat.direction.vector.x = 0;
-  post_grasp_retreat.direction.vector.y = 0;
-  post_grasp_retreat.direction.vector.z = -1;
-  new_grasp.post_grasp_retreat = post_grasp_retreat;
-
-  switch(axis)
-  {
-    case X_AXIS:
-      // will rotate around x-axis testing grasps
-      grasp_points = generateCuboidGraspPoints(height, width, radius);
-
-      base_grasp_pose = cuboid_pose
-        * Eigen::AngleAxisd(M_PI / 2, Eigen::Vector3d::UnitX())
-        * Eigen::AngleAxisd(M_PI / 2, Eigen::Vector3d::UnitZ());
-      break;
-
-    case Y_AXIS:
-      // will rotate around y-axis testing grasps
-      grasp_points = generateCuboidGraspPoints(height, depth, radius);
-
-      base_grasp_pose = cuboid_pose *
-        Eigen::AngleAxisd(M_PI / 2, Eigen::Vector3d::UnitY());
-      break;
-
-    case Z_AXIS:
-      // will rotate around z-axis testing grasps
-      grasp_points = generateCuboidGraspPoints(depth, width, radius);
-
-      base_grasp_pose = cuboid_pose *
-        Eigen::AngleAxisd(-M_PI / 2, Eigen::Vector3d::UnitX());
-      break;
-
-    default:
-      ROS_WARN_STREAM_NAMED("cuboid_axis_grasps","grasp axis may not be defined properly");
-      break;
-  }
-
-  for (size_t i = 0; i < grasp_points.size() / 3; i++ )
-  {
-    grasp_pose = base_grasp_pose;
-
-    // move to grasp position
-    grasp_translation = grasp_pose * Eigen::Vector3d(grasp_points(i,0), 0, grasp_points(i,1)) -
-      Eigen::Vector3d(dx,dy,dz);
-    grasp_pose.translation() += grasp_translation;
-
-    // Visualize lines for getting gripper rotation angle
-    Eigen::Vector3d cuboidCenter = cuboid_pose.translation();
-    Eigen::Vector3d poseCenter = grasp_pose.translation();
-    Eigen::Vector3d zAxis = grasp_pose * Eigen::Vector3d::UnitZ();
-    Eigen::Vector3d yAxis = grasp_pose * Eigen::Vector3d::UnitY();
-
-    // now rotate to point toward center of cuboid
-    Eigen::Vector3d gripper_z = zAxis - poseCenter;
-    gripper_z.normalized();
-    Eigen::Vector3d to_cuboid = cuboidCenter - poseCenter;
-    to_cuboid.normalized();
-    Eigen::Vector3d cross_prod = gripper_z.cross(to_cuboid);
-
-    for (size_t j = 0; j < 3; j++)
-    {
-      // check for possible negative zero values...
-      if (std::abs(cross_prod[j]) < 0.000001)
-        cross_prod[j] = 0;
-    }
-
-    double dot = cross_prod.dot(yAxis - poseCenter);
-    double rotation_angle = acos( gripper_z.normalized().dot(to_cuboid.normalized()));
-    if (!std::isfinite(rotation_angle))
-      rotation_angle = 0;
-
-    // check sign of rotation angle
-    if (dot < 0)
-      rotation_angle *= -1;
-
-    ROS_DEBUG_STREAM_NAMED("cuboid","");
-    ROS_DEBUG_STREAM_NAMED("cuboid","yAxis      = " << yAxis[0] << " " << yAxis[1] << " " << yAxis[2]);
-    ROS_DEBUG_STREAM_NAMED("cuboid","cross_prod = " << cross_prod[0] << " " << cross_prod[1] << " " << cross_prod[2]);
-    ROS_DEBUG_STREAM_NAMED("cuboid","yAxis . cross_prod = " << dot);
-
-    grasp_pose = grasp_pose * Eigen::AngleAxisd(rotation_angle, Eigen::Vector3d::UnitY());
-
-    if (show_grasp_arrows_)
-    {
-      // collect all markers before publishing to rviz
-      visual_tools_->enableBatchPublishing(true);
-
-      // show generated grasp pose
-      visual_tools_->publishAxis(grasp_pose, 0.025, 0.0025);
-      visual_tools_->publishSphere(grasp_pose.translation(), rviz_visual_tools::PINK, 0.004);
-    }
-
-    // translate and rotate gripper to match standard orientation
-    // origin on palm, z pointing outward, x perp to gripper close, y parallel to gripper close direction
-    // Transform the grasp pose
-    grasp_pose = grasp_pose * grasp_data->grasp_pose_to_eef_pose_;
-
-    tf::poseEigenToMsg(grasp_pose, grasp_pose_msg.pose);
-    new_grasp.grasp_pose = grasp_pose_msg;
-    possible_grasps.push_back(new_grasp);
-
-    if (show_grasp_arrows_)
-    {
-      // show gripper center and grasp direction
-      //visual_tools_->publishXArrow(new_grasp.grasp_pose.pose, rviz_visual_tools::RED, rviz_visual_tools::SMALL, 0.05);
-      //visual_tools_->publishYArrow(new_grasp.grasp_pose.pose, rviz_visual_tools::GREEN, rviz_visual_tools::SMALL, 0.05);
-      //visual_tools_->publishZArrow(new_grasp.grasp_pose.pose, rviz_visual_tools::BLUE, rviz_visual_tools::SMALL, 0.05);
-      visual_tools_->publishBlock(new_grasp.grasp_pose.pose, rviz_visual_tools::PINK, 0.0025);
-
-      // Send markers to Rviz
-      visual_tools_->triggerBatchPublishAndDisable();
-      ros::Duration(0.05).sleep();
-    }
-  }
-}
-
 Eigen::Vector3d GraspGenerator::getPreGraspDirection(const moveit_msgs::Grasp &grasp, const std::string &ee_parent_link)
 {
   // Grasp Pose Variables
@@ -620,149 +446,6 @@
   visual_tools_->publishArrow(grasp, color, rviz_visual_tools::REGULAR);
 }
 
-Eigen::ArrayXXf GraspGenerator::generateCuboidGraspPoints(double length, double width, double radius)
-{
-  ROS_DEBUG_STREAM_NAMED("cuboid_grasp_points","generating possible grasp points around cuboid: " <<
-                         m_between_grasps_ << " delta");
-
-  // Create equally spaced points around cuboid
-  if (m_between_grasps_ < MIN_GRASP_DISTANCE)
-  {
-    m_between_grasps_ = MIN_GRASP_DISTANCE;
-    ROS_WARN_STREAM_NAMED("cuboid_grasp_points","m_between_grasps_ < MIN_GRASP_DISTANCE ( " << MIN_GRASP_DISTANCE << ")");
-  }
-  double delta = m_between_grasps_;
-
-  size_t top_bottom_array_size = length / delta + 1;
-  if (top_bottom_array_size <= 2)
-    top_bottom_array_size = 0;
-  double top_bottom_delta = length / (top_bottom_array_size - 1); // delta for top/bottom of cuboid
-
-  size_t left_right_array_size = width / delta + 1;
-  if (left_right_array_size <= 2)
-    left_right_array_size = 0;
-  double left_right_delta = width / (left_right_array_size - 1); // delta for sides of cuboid
-
-  double corner_delta =  delta / radius;
-  size_t corner_array_size = (M_PI / 2) / corner_delta + 1;
-  corner_delta = (M_PI / 2) / (corner_array_size - 1.0) ; // update delta due to integer rounding
-
-  ROS_DEBUG_STREAM_NAMED("cuboid_grasp_points.deltas",
-                         "top_bottom (delta,array size) = " << top_bottom_delta << ", " << top_bottom_array_size);
-  ROS_DEBUG_STREAM_NAMED("cuboid_grasp_points.deltas",
-                         "left_right (delta,array size) = " << left_right_delta << ", " << left_right_array_size);
-  ROS_DEBUG_STREAM_NAMED("cuboid_grasp_points.deltas",
-                         "corner (delta,array size) = " << corner_delta << ", " << corner_array_size);
-
-  Eigen::ArrayXXf top = Eigen::ArrayXXf::Zero(top_bottom_array_size,3);
-  Eigen::ArrayXXf bottom = Eigen::ArrayXXf::Zero(top_bottom_array_size,3);
-  Eigen::ArrayXXf right = Eigen::ArrayXXf::Zero(left_right_array_size,3);
-  Eigen::ArrayXXf left = Eigen::ArrayXXf::Zero(left_right_array_size,3);
-  Eigen::ArrayXXf corners = Eigen::ArrayXXf::Zero(corner_array_size, 3);
-
-  double cornerX = length / 2.0;
-  double cornerY = width / 2.0;
-
-  // empty points array, don't keep end points since rounded corners will overlap
-  size_t points_size = 2 * top_bottom_array_size + 2 * left_right_array_size + corner_array_size * 4;
-  if ( top_bottom_array_size != 0 ) // check that edge is large enough to contain points
-    points_size -= 4;
-  if ( left_right_array_size != 0 ) // check that edge is large enough to contain points
-    points_size -= 4;
-
-  Eigen::ArrayXXf points = Eigen::ArrayXXf::Zero(points_size,3);
-  ROS_DEBUG_STREAM_NAMED("cuboid_grasp_points", "number of points = " << points.size() / 3);
-
-  // create points along side of cuboid and add them to array
-  int offset = 0;
-  int left_right_offset = 0;
-  if (top_bottom_array_size != 0)
-  {
-    ROS_DEBUG_STREAM_NAMED("cuboid_grasp_points", "generating top/bottom points");
-    for (size_t i = 0; i < top_bottom_array_size; i++)
-    {
-      top.row(i)    << -length / 2 + i * top_bottom_delta , width / 2 + radius, 0;
-      bottom.row(i) << -length / 2 + i * top_bottom_delta , -width / 2 - radius, 0;
-    }
-    offset = top_bottom_array_size - 2;
-    ROS_DEBUG_STREAM_NAMED("cuboid_grasp_points", "offset = " << offset);
-    points.block(0,      0, offset, 3) =    top.block(1, 0, offset, 3);
-    points.block(offset, 0, offset, 3) = bottom.block(1, 0, offset, 3);
-  }
-
-  offset *= 2;
-  if (left_right_array_size != 0)
-  {
-    ROS_DEBUG_STREAM_NAMED("cuboid_grasp_points", "generating left/right points");
-    for (size_t i = 0; i < left_right_array_size; i++)
-    {
-      left.row(i)    <<  length / 2 + radius, -width / 2 + i * left_right_delta, 0;
-      right.row(i) << -length / 2 - radius, -width / 2 + i * left_right_delta, 0;
-    }
-    ROS_DEBUG_STREAM_NAMED("cuboid_grasp_points", "offset = " << offset);
-    left_right_offset = left_right_array_size - 2;
-    ROS_DEBUG_STREAM_NAMED("cuboid_grasp_points", "left_right_offset = " << left_right_offset);
-    points.block(offset,                     0, left_right_offset, 3) = left.block(1,0,left_right_offset,3);
-    points.block(offset + left_right_offset, 0, left_right_offset, 3) = right.block(1,0,left_right_offset,3);
-  }
-
-  // create points along corners and add them to array
-  ROS_DEBUG_STREAM_NAMED("cuboid_grasp_points", "generating corner points");
-  offset += 2 * left_right_offset;
-  ROS_DEBUG_STREAM_NAMED("cuboid_grasp_points", "offset = " << offset);
-  for (size_t j = 0; j < 4; j++)
-  {
-    // get corner coordinates
-    switch( j )
-    {
-      case 0:
-        // first corner doesn't change values
-        break;
-      case 1:
-        cornerX *= -1;
-        break;
-      case 2:
-        cornerY *= -1;
-        break;
-      case 3:
-        cornerX *= -1;
-        break;
-      default:
-        ROS_WARN_STREAM_NAMED("cuboid_grasp_points", "fell through on corner selection. cornerX = "
-                              << cornerX << ", cornerY = " << cornerY);
-        break;
-    }
-    ROS_DEBUG_STREAM_NAMED("cuboid_grasp_points", "corner = " << cornerX << ", " << cornerY);
-
-    // translate to corner and rotate
-    for (size_t i = 0; i < corner_array_size; i++)
-    {
-      corners.row(i) <<
-        cornerX + radius * cos((j * M_PI / 2) + i * corner_delta),
-        cornerY + radius * sin((j * M_PI / 2) + i * corner_delta), 0;
-    }
-    points.block(offset, 0, corner_array_size, 3) = corners;
-    offset += corner_array_size;
-
-  }
-
-  // get angle from centroid to grasp point
-  ROS_DEBUG_STREAM_NAMED("cuboid_grasp_points", "calculating angles...");
-  for (size_t i = 0; i < points.size() / 3; i++)
-  {
-    points(i,2) = atan2(points(i,1),points(i,0));
-  }
-
-  ROS_DEBUG_STREAM_NAMED("cuboid_grasp_points","top \n = " << top);
-  ROS_DEBUG_STREAM_NAMED("cuboid_grasp_points","bottom \n = " << bottom);
-  ROS_DEBUG_STREAM_NAMED("cuboid_grasp_points","left \n = " << left);
-  ROS_DEBUG_STREAM_NAMED("cuboid_grasp_points","right \n = " << right);
-  ROS_DEBUG_STREAM_NAMED("cuboid_grasp_points","points \n = " << points);
-
-  ROS_DEBUG_STREAM_NAMED("cuboid_grasp_points", "Generated " << points.size() / 3 << " possible grasp points");
-
-  return points;
-}
 
 bool GraspGenerator::getBoundingBoxFromMesh(const shape_msgs::Mesh& mesh_msg, Eigen::Affine3d& cuboid_pose,
                                             double& depth, double& width, double& height)
