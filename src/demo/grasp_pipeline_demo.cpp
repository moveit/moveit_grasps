--- conflicted
+++ resolved
@@ -485,11 +485,7 @@
   // All the motion planning components
   planning_pipeline::PlanningPipelinePtr planning_pipeline_;
 
-<<<<<<< HEAD
   // Choose which arm to use
-=======
-  // Which arm should be used
->>>>>>> 2b077364
   std::string ee_group_name_;
   std::string planning_group_name_;
 
